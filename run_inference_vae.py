--- conflicted
+++ resolved
@@ -14,14 +14,10 @@
 from tqdm import tqdm
 
 from dataset import TestDataset
-<<<<<<< HEAD
 # from model_vae import BetaVAE
 from model_vae_skip import VAESkip96
 
 from torch.utils.data import DataLoader
-=======
-from model_vae_skip import VAESkip96
->>>>>>> 48db9147
 from pytorch_msssim import ssim
 from torch.utils.data import DataLoader
 
@@ -71,22 +67,15 @@
         mean = config['mean']
         std = config['std']
     
-<<<<<<< HEAD
-=======
     # Load model (supports both old BetaVAE and new VAESkip96)
->>>>>>> 48db9147
     model = VAESkip96(z_ch=z_dim, num_groups=config.get('num_groups', 8)).to(device)
     model.load_state_dict(checkpoint['model_state_dict'])
     model.eval()
     
     print(f"  Model: {config.get('model', 'skip96')}")
     print(f"  z_dim: {z_dim}")
-<<<<<<< HEAD
-    print(f"  Training loss: {checkpoint['val_loss']:.6f}")
-=======
     print(f"  Train loss: {checkpoint.get('train_loss', checkpoint.get('loss', 'N/A'))}")
     print(f"  Val loss: {checkpoint.get('val_loss', 'N/A')}")
->>>>>>> 48db9147
     print(f"  β: {config['beta']}")
     print()
     
@@ -127,20 +116,12 @@
         for images, tile_ids in tqdm(test_loader, desc="Processing"):
             images = images.to(device)
             
-<<<<<<< HEAD
-            # Reconstruction (use mean of latent, not sampled)
-            # mu, _ = model.encode(images)
-            # recon = model.decode(mu)
-            mu, logvar, skips = model.encode(images)
-            recon = model.decode(mu, skips)
-=======
             # Reconstruction (use mean of latent, not sampled; use_mean=True)
             recon, mu, logvar = model(images, use_mean=True)
             
             # Denormalize to [0,1] for proper MSE and SSIM computation
             recon_01 = torch.clamp(recon * std_t + mean_t, 0, 1)
             images_01 = torch.clamp(images * std_t + mean_t, 0, 1)
->>>>>>> 48db9147
             
             # MSE per tile (in [0,1] space)
             mse = ((images_01 - recon_01) ** 2).mean(dim=[1, 2, 3])
